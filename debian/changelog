nodm (0.5-1) UNRELEASED; urgency=low

  * New upstream version
     - truncate ~/.xsession-errors on startup. Closes: #531194.
<<<<<<< HEAD
     - implemented dynamic VT allocation. Closes: #504842.

 -- Enrico Zini <enrico@debian.org>  Fri, 24 Jul 2009 00:14:48 +0200
=======
  * Removed conflicts with the other X display managers

 -- Enrico Zini <enrico@debian.org>  Fri, 24 Jul 2009 00:56:14 +0200
>>>>>>> afd2e86d

nodm (0.4-1) unstable; urgency=low

  [ Christian Perrier ]
  * Debconf templates and debian/control reviewed by the debian-l10n-
    english team as part of the Smith review project. Closes: #525149
  * [Debconf translation updates]
    - Swedish. Closes: #525693
    - Portuguese. Closes: #525697
    - Finnish. Closes: #526366
    - French. Closes: #526388
    - Italian. Closes: #526602
    - Galician. Closes: #527332
    - Russian. Closes: #527998
    - German. Closes: #528014
    - Russian. Closes: #527998
    - Czech. Closes: #528209
    - Spanish. Closes: #528246

  [ Enrico Zini ]
  * New upstream version
     - Set USERNAME, PWD and SHELL in the environment. Closes: #525908.
  * Remove /etc/default/nodm on purge. Closes: #527379.

 -- Enrico Zini <enrico@debian.org>  Thu, 14 May 2009 14:40:50 +0100

nodm (0.3-2) unstable; urgency=low

  [Joachim Breitner]
   * Reviewed Debconf templates and debian/control (Closes: #525149)
   * Updated Portuguese translation for debconf messages, thanks to Américo
     Monteiro (Closes: #525697)
   * Swedish strings for nodm debconf, thanks to Martin Bagge
     (Closes: #525693)

  [Enrico Zini]
   * Set the maintainer to be the pkg-fso list

 -- Joachim Breitner <nomeata@debian.org>  Wed, 29 Apr 2009 22:04:54 +0200

nodm (0.3-1) unstable; urgency=low

  * Make a non-native packge and create a .orig.tar.gz with make dist before
    building the package, fixes "executable /usr/sbin/nodm disappeared"
    (Closes: #523977)

 -- Joachim Breitner <nomeata@debian.org>  Tue, 14 Apr 2009 10:25:30 +0200

nodm (0.3) unstable; urgency=low

  * Fix "initscript ignores NODM_ENABLED=false" by removing bashism, thanks to
    Justin B Rye for the patch (Closes: #523004)
  * Include Swedish strings for nodm debconf, thanks to Martin Bagge for the
    translation. (Closes: #522976)
  * Bump standards version, no change

 -- Joachim Breitner <nomeata@debian.org>  Fri, 10 Apr 2009 20:37:11 +0200

nodm (0.2) unstable; urgency=low

  * Reimplemented to be more of a display manager, with respawn if X dies,
    logging and 'nodm' PAM session
  * Configuration via preseeding
  * Added myself to Uploaders
  * Acknowledged Truelite srl in debian/copyright
  * Added PAM configuration
  * Upload to unstable

 -- Enrico Zini <enrico@debian.org>  Mon, 23 Feb 2009 20:51:26 +0000

nodm (0.1) pkg-fso; urgency=low

  * Rename to nodm
  * Removal of zhone-session and matchbox-keyboard-toggle
  * Make sure upgrades do not fail beause nodm is alreay running

 -- Joachim Breitner <nomeata@debian.org>  Tue, 07 Oct 2008 22:44:27 +0200

zhone-session (0.4) pkg-fso; urgency=low

  * Use su -l to start session, for a proper environment
  * Remove pidfile after stopping
  * Add comment about /etc/X11/Xwrapper.config

 -- Joachim Breitner <nomeata@debian.org>  Sat, 20 Sep 2008 23:31:53 +0200

zhone-session (0.3) pkg-fso; urgency=low

  [ Luca Capello ]
  * debian/control: add Vcs-* fields
  * zhone-session: do not show cursor
  * zhone-session.init: (Closes: #496344) check for all binaries
    available
  * debian/control: Depends: on xinit and x11-common for the init script

  [ Joachim Breitner ]
  * copyright file and description
  * Do not restart zhone-session on restart, to not kill X sessions
  * Disable tcp listening for the X server

 -- Joachim Breitner <nomeata@debian.org>  Wed, 03 Sep 2008 22:21:46 +0200

zhone-session (0.2) pkg-fso; urgency=low

  * Depend on fso-frameworkd

 -- Joachim Breitner <nomeata@debian.org>  Tue, 12 Aug 2008 20:17:07 -0300

zhone-session (0.1) pkg-fso; urgency=low

  * Initial release.

 -- Joachim Breitner <nomeata@debian.org>  Sun, 10 Aug 2008 19:46:39 -0300<|MERGE_RESOLUTION|>--- conflicted
+++ resolved
@@ -2,15 +2,10 @@
 
   * New upstream version
      - truncate ~/.xsession-errors on startup. Closes: #531194.
-<<<<<<< HEAD
      - implemented dynamic VT allocation. Closes: #504842.
-
- -- Enrico Zini <enrico@debian.org>  Fri, 24 Jul 2009 00:14:48 +0200
-=======
   * Removed conflicts with the other X display managers
 
  -- Enrico Zini <enrico@debian.org>  Fri, 24 Jul 2009 00:56:14 +0200
->>>>>>> afd2e86d
 
 nodm (0.4-1) unstable; urgency=low
 
